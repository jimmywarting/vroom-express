--- conflicted
+++ resolved
@@ -1,13 +1,10 @@
 # Changelog
 
-<<<<<<< HEAD
-## Unreleased
+## [Unreleased]
 
 ### Added
 
 - Rotate log files (#59)
-=======
-## [Unreleased]
 
 ### Changed
 
@@ -16,7 +13,6 @@
 ### Removed
 
 - Drop `body-parser` dependency (#62)
->>>>>>> 412e0e78
 
 ## [v0.7.0] - 2020-07-08
 
